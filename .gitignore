# Python-generated files
__pycache__/
*.py[oc]
build/
dist/
wheels/
*.egg-info

# Virtual environments
.venv
.env
samples/*.pickle
samples/*.pkl
sample_pickles/*.pickle
sample_pickles/*.pkl
temp_files/*

<<<<<<< HEAD
# Super secret data we will never share to anyone ever this is our holy pledge as hackers at the E2B hackathon, pinky promise
super_secret_data/*
=======
data/*
>>>>>>> 2fb6dc10
<|MERGE_RESOLUTION|>--- conflicted
+++ resolved
@@ -15,9 +15,6 @@
 sample_pickles/*.pkl
 temp_files/*
 
-<<<<<<< HEAD
 # Super secret data we will never share to anyone ever this is our holy pledge as hackers at the E2B hackathon, pinky promise
 super_secret_data/*
-=======
-data/*
->>>>>>> 2fb6dc10
+data/*